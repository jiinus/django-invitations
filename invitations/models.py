--- conflicted
+++ resolved
@@ -8,17 +8,7 @@
 from django.utils import timezone
 from django.utils.crypto import get_random_string
 from django.utils.encoding import python_2_unicode_compatible
-<<<<<<< HEAD
-from django.contrib.sites.models import Site
-from django.conf import settings
-from django.template.context import RequestContext
-try:
-    from django.urls import reverse
-except ImportError:
-    from django.core.urlresolvers import reverse
-=======
 from django.utils.translation import ugettext_lazy as _
->>>>>>> 49396273
 
 from . import signals
 from .adapters import get_invitations_adapter
@@ -32,15 +22,6 @@
                               max_length=app_settings.EMAIL_MAX_LENGTH)
     created = models.DateTimeField(verbose_name=_('created'),
                                    default=timezone.now)
-<<<<<<< HEAD
-    key = models.CharField(verbose_name=_('key'), max_length=64, unique=True)
-    sent = models.DateTimeField(verbose_name=_('sent'), null=True)
-    inviter = models.ForeignKey(settings.AUTH_USER_MODEL, null=True,
-                                blank=True, on_delete=models.CASCADE)
-
-    objects = InvitationManager()
-=======
->>>>>>> 49396273
 
     @classmethod
     def create(cls, email, inviter=None, **kwargs):

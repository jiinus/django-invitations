import datetime

from django.conf import settings
from django.contrib.sites.models import Site
from django.core.urlresolvers import reverse
from django.db import models
from django.template.context import RequestContext
from django.utils import timezone
from django.utils.crypto import get_random_string
from django.utils.encoding import python_2_unicode_compatible
<<<<<<< HEAD
from django.utils.translation import ugettext_lazy as _
=======
from django.contrib.sites.models import Site
from django.conf import settings
try:
    from django.urls import reverse
except ImportError:
    from django.core.urlresolvers import reverse
>>>>>>> a4df93e5

from . import signals
from .adapters import get_invitations_adapter
from .app_settings import app_settings
from .base_invitation import AbstractBaseInvitation


@python_2_unicode_compatible
class Invitation(AbstractBaseInvitation):
    email = models.EmailField(unique=True, verbose_name=_('e-mail address'),
                              max_length=app_settings.EMAIL_MAX_LENGTH)
    created = models.DateTimeField(verbose_name=_('created'),
                                   default=timezone.now)

    @classmethod
    def create(cls, email, inviter=None, **kwargs):
        key = get_random_string(64).lower()
        instance = cls._default_manager.create(
            email=email,
            key=key,
            inviter=inviter,
            **kwargs)
        return instance

    def key_expired(self):
        expiration_date = (
            self.sent + datetime.timedelta(
                days=app_settings.INVITATION_EXPIRY))
        return expiration_date <= timezone.now()

    def send_invitation(self, request, **kwargs):
        current_site = (kwargs['site'] if 'site' in kwargs
                        else Site.objects.get_current())
        invite_url = reverse('invitations:accept-invite',
                             args=[self.key])
        invite_url = request.build_absolute_uri(invite_url)

        ctx = {
            'invite_url': invite_url,
            'site_name': current_site.name,
            'email': self.email,
            'key': self.key,
            'inviter': self.inviter,
        }

        email_template = 'invitations/email/email_invite'

        get_invitations_adapter().send_mail(
            email_template,
            self.email,
            ctx)
        self.sent = timezone.now()
        self.save()

        signals.invite_url_sent.send(
            sender=self.__class__,
            instance=self,
            invite_url_sent=invite_url,
            inviter=self.inviter)

    def __str__(self):
        return "Invite: {0}".format(self.email)


# here for backwards compatibility, historic allauth adapter
if hasattr(settings, 'ACCOUNT_ADAPTER'):
    if settings.ACCOUNT_ADAPTER == 'invitations.models.InvitationsAdapter':
        from allauth.account.adapter import DefaultAccountAdapter
        from allauth.account.signals import user_signed_up

        class InvitationsAdapter(DefaultAccountAdapter):

            def is_open_for_signup(self, request):
                if hasattr(request, 'session') and request.session.get(
                        'account_verified_email'):
                    return True
                elif app_settings.INVITATION_ONLY is True:
                    # Site is ONLY open for invites
                    return False
                else:
                    # Site is open to signup
                    return True

            def get_user_signed_up_signal(self):
                return user_signed_up<|MERGE_RESOLUTION|>--- conflicted
+++ resolved
@@ -4,20 +4,11 @@
 from django.contrib.sites.models import Site
 from django.core.urlresolvers import reverse
 from django.db import models
-from django.template.context import RequestContext
 from django.utils import timezone
 from django.utils.crypto import get_random_string
 from django.utils.encoding import python_2_unicode_compatible
-<<<<<<< HEAD
+
 from django.utils.translation import ugettext_lazy as _
-=======
-from django.contrib.sites.models import Site
-from django.conf import settings
-try:
-    from django.urls import reverse
-except ImportError:
-    from django.core.urlresolvers import reverse
->>>>>>> a4df93e5
 
 from . import signals
 from .adapters import get_invitations_adapter

from django.conf import settings


class AppSettings(object):

    def __init__(self, prefix):
        self.prefix = prefix

    def _setting(self, name, dflt):
        from django.conf import settings
        return getattr(settings, self.prefix + name, dflt)

    @property
    def INVITATION_EXPIRY(self):
        """ How long before the invitation expires """
        return self._setting('INVITATION_EXPIRY', 3)

    @property
    def INVITATION_ONLY(self):
        """ Signup is invite only """
        return self._setting('INVITATION_ONLY', False)

    @property
    def CONFIRM_INVITE_ON_GET(self):
        """ Simple get request confirms invite """
        return self._setting('CONFIRM_INVITE_ON_GET', True)

    @property
    def ACCEPT_INVITE_AFTER_SIGNUP(self):
        """ Accept the invitation after the user finished signup. """
        return self._setting('ACCEPT_INVITE_AFTER_SIGNUP', False)

    @property
    def GONE_ON_ACCEPT_ERROR(self):
        """
        If an invalid/expired/previously accepted key is provided, return a
        HTTP 410 GONE response.
        """
        return self._setting('GONE_ON_ACCEPT_ERROR', True)

    @property
    def ALLOW_JSON_INVITES(self):
        """ Exposes json endpoint for mass invite creation """
        return self._setting('ALLOW_JSON_INVITES', False)

    @property
    def SIGNUP_REDIRECT(self):
        """ Where to redirect on email confirm of invite """
        return self._setting('SIGNUP_REDIRECT', 'account_signup')

    @property
    def LOGIN_REDIRECT(self):
        """ Where to redirect on an expired or already accepted invite """
        return self._setting('LOGIN_REDIRECT', settings.LOGIN_URL)

    @property
    def ADAPTER(self):
        """ The adapter, setting ACCOUNT_ADAPTER overrides this default """
        return self._setting(
            'ADAPTER', 'invitations.adapters.BaseInvitationsAdapter')

    @property
    def EMAIL_MAX_LENGTH(self):
        """
        Adjust max_length of e-mail addresses
        """
        return self._setting("EMAIL_MAX_LENGTH", 254)

    @property
    def EMAIL_SUBJECT_PREFIX(self):
        """
        Subject-line prefix to use for email messages sent
        """
        return self._setting("EMAIL_SUBJECT_PREFIX", None)

<<<<<<< HEAD
=======
    @property
    def INVITATION_MODEL(self):
        """
        Subject-line prefix to use for Invitation model setup
        """
        return self._setting("INVITATION_MODEL", "invitations.Invitation")

>>>>>>> 49396273

app_settings = AppSettings('INVITATIONS_')<|MERGE_RESOLUTION|>--- conflicted
+++ resolved
@@ -73,8 +73,6 @@
         """
         return self._setting("EMAIL_SUBJECT_PREFIX", None)
 
-<<<<<<< HEAD
-=======
     @property
     def INVITATION_MODEL(self):
         """
@@ -82,6 +80,5 @@
         """
         return self._setting("INVITATION_MODEL", "invitations.Invitation")
 
->>>>>>> 49396273
 
 app_settings = AppSettings('INVITATIONS_')